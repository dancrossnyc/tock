//! Common operations and types in Tock.
//!
//! These are data types and access mechanisms that are used throughout the Tock
//! kernel. Mostly they simplify common operations and enable the other parts of
//! the kernel (chips and capsules) to be intuitive, valid Rust. In some cases
//! they provide safe wrappers around unsafe interface so that other kernel
//! crates do not need to use unsafe code.

/// Re-export the tock-register-interface library.
pub mod registers {
<<<<<<< HEAD
=======
    pub use tock_registers::register_bitfields;
    pub use tock_registers::registers::InMemoryRegister;
>>>>>>> 9e6b2f62
    pub use tock_registers::registers::RegisterLongName;
    pub use tock_registers::registers::{Field, FieldValue, LocalRegisterCopy};
    pub use tock_registers::registers::{ReadOnly, ReadWrite, WriteOnly};
    pub use tock_registers::{register_bitfields, register_structs};
}

pub mod deferred_call;
pub mod dynamic_deferred_call;
pub mod list;
pub mod math;
pub mod peripherals;
pub mod utils;

mod queue;
mod ring_buffer;
mod static_ref;

pub use self::list::{List, ListLink, ListNode};
pub use self::queue::Queue;
pub use self::ring_buffer::RingBuffer;
pub use self::static_ref::StaticRef;

/// Create a "fake" module inside of `common` for all of the Tock `Cell` types.
///
/// To use `TakeCell`, for example, users should use:
///
///     use kernel::common::cells::TakeCell;
pub mod cells {
    pub use tock_cells::map_cell::MapCell;
    pub use tock_cells::numeric_cell_ext::NumericCellExt;
    pub use tock_cells::optional_cell::OptionalCell;
    pub use tock_cells::take_cell::TakeCell;
    pub use tock_cells::volatile_cell::VolatileCell;
}<|MERGE_RESOLUTION|>--- conflicted
+++ resolved
@@ -8,11 +8,7 @@
 
 /// Re-export the tock-register-interface library.
 pub mod registers {
-<<<<<<< HEAD
-=======
-    pub use tock_registers::register_bitfields;
     pub use tock_registers::registers::InMemoryRegister;
->>>>>>> 9e6b2f62
     pub use tock_registers::registers::RegisterLongName;
     pub use tock_registers::registers::{Field, FieldValue, LocalRegisterCopy};
     pub use tock_registers::registers::{ReadOnly, ReadWrite, WriteOnly};
