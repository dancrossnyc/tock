//! Board file for Hail development platform.
//!
//! - <https://github.com/tock/tock/tree/master/boards/hail>
//! - <https://github.com/lab11/hail>

#![no_std]
#![no_main]
#![feature(panic_implementation)]
#![deny(missing_docs)]

extern crate capsules;
#[allow(unused_imports)]
#[macro_use(create_capability, debug, debug_gpio, static_init)]
extern crate kernel;
extern crate cortexm4;
extern crate sam4l;

use capsules::virtual_alarm::{MuxAlarm, VirtualMuxAlarm};
use capsules::virtual_i2c::{I2CDevice, MuxI2C};
use capsules::virtual_spi::{MuxSpiMaster, VirtualSpiMasterDevice};
use capsules::virtual_uart::{UartDevice, UartMux};
use kernel::capabilities;
use kernel::hil;
use kernel::hil::entropy::Entropy32;
use kernel::hil::rng::Rng;
use kernel::hil::spi::SpiMaster;
use kernel::hil::Controller;
use kernel::Chip;
use kernel::Platform;

/// Support routines for debugging I/O.
///
/// Note: Use of this module will trample any other USART0 configuration.
#[macro_use]
pub mod io;
#[allow(dead_code)]
mod test_take_map_cell;

static mut SPI_READ_BUF: [u8; 64] = [0; 64];
static mut SPI_WRITE_BUF: [u8; 64] = [0; 64];

// State for loading and holding applications.

// Number of concurrent processes this platform supports.
const NUM_PROCS: usize = 20;

// How should the kernel respond when a process faults.
const FAULT_RESPONSE: kernel::procs::FaultResponse = kernel::procs::FaultResponse::Panic;

// RAM to be shared by all application processes.
#[link_section = ".app_memory"]
static mut APP_MEMORY: [u8; 49152] = [0; 49152];

// Actual memory for holding the active process structures.
static mut PROCESSES: [Option<&'static kernel::procs::ProcessType>; NUM_PROCS] = [
    None, None, None, None, None, None, None, None, None, None, None, None, None, None, None, None,
    None, None, None, None,
];

/// Dummy buffer that causes the linker to reserve enough space for the stack.
#[no_mangle]
#[link_section = ".stack_buffer"]
pub static mut STACK_MEMORY: [u8; 0x1000] = [0; 0x1000];

/// A structure representing this platform that holds references to all
/// capsules for this platform.
struct Hail {
    console: &'static capsules::console::Console<'static, UartDevice<'static>>,
    gpio: &'static capsules::gpio::GPIO<'static, sam4l::gpio::GPIOPin>,
    alarm: &'static capsules::alarm::AlarmDriver<
        'static,
        VirtualMuxAlarm<'static, sam4l::ast::Ast<'static>>,
    >,
    ambient_light: &'static capsules::ambient_light::AmbientLight<'static>,
    temp: &'static capsules::temperature::TemperatureSensor<'static>,
    ninedof: &'static capsules::ninedof::NineDof<'static>,
    humidity: &'static capsules::humidity::HumiditySensor<'static>,
    spi: &'static capsules::spi::Spi<'static, VirtualSpiMasterDevice<'static, sam4l::spi::SpiHw>>,
    nrf51822: &'static capsules::nrf51822_serialization::Nrf51822Serialization<
        'static,
        sam4l::usart::USART,
    >,
    adc: &'static capsules::adc::Adc<'static, sam4l::adc::Adc>,
    led: &'static capsules::led::LED<'static, sam4l::gpio::GPIOPin>,
    button: &'static capsules::button::Button<'static, sam4l::gpio::GPIOPin>,
    rng: &'static capsules::rng::RngDriver<'static>,
    ipc: kernel::ipc::IPC,
    crc: &'static capsules::crc::Crc<'static, sam4l::crccu::Crccu<'static>>,
    dac: &'static capsules::dac::Dac<'static>,
}

/// Mapping of integer syscalls to objects that implement syscalls.
impl Platform for Hail {
    fn with_driver<F, R>(&self, driver_num: usize, f: F) -> R
    where
        F: FnOnce(Option<&kernel::Driver>) -> R,
    {
        match driver_num {
            capsules::console::DRIVER_NUM => f(Some(self.console)),
            capsules::gpio::DRIVER_NUM => f(Some(self.gpio)),

            capsules::alarm::DRIVER_NUM => f(Some(self.alarm)),
            capsules::spi::DRIVER_NUM => f(Some(self.spi)),
            capsules::nrf51822_serialization::DRIVER_NUM => f(Some(self.nrf51822)),
            capsules::ambient_light::DRIVER_NUM => f(Some(self.ambient_light)),
            capsules::adc::DRIVER_NUM => f(Some(self.adc)),
            capsules::led::DRIVER_NUM => f(Some(self.led)),
            capsules::button::DRIVER_NUM => f(Some(self.button)),
            capsules::humidity::DRIVER_NUM => f(Some(self.humidity)),
            capsules::temperature::DRIVER_NUM => f(Some(self.temp)),
            capsules::ninedof::DRIVER_NUM => f(Some(self.ninedof)),

            capsules::rng::DRIVER_NUM => f(Some(self.rng)),

            capsules::crc::DRIVER_NUM => f(Some(self.crc)),

            capsules::dac::DRIVER_NUM => f(Some(self.dac)),

            kernel::ipc::DRIVER_NUM => f(Some(&self.ipc)),
            _ => f(None),
        }
    }
}

/// Helper function called during bring-up that configures multiplexed I/O.
unsafe fn set_pin_primary_functions() {
    use sam4l::gpio::PeripheralFunction::{A, B};
    use sam4l::gpio::{PA, PB};

    PA[04].configure(Some(A)); // A0 - ADC0
    PA[05].configure(Some(A)); // A1 - ADC1
                               // DAC/WKP mode
    PA[06].configure(Some(A)); // DAC
    PA[07].configure(None); //... WKP - Wakeup
                            // // Analog Comparator Mode
                            // PA[06].configure(Some(E)); // ACAN0 - ACIFC
                            // PA[07].configure(Some(E)); // ACAP0 - ACIFC
    PA[08].configure(Some(A)); // FTDI_RTS - USART0 RTS
    PA[09].configure(None); //... ACC_INT1 - FXOS8700CQ Interrupt 1
    PA[10].configure(None); //... unused
    PA[11].configure(Some(A)); // FTDI_OUT - USART0 RX FTDI->SAM4L
    PA[12].configure(Some(A)); // FTDI_IN - USART0 TX SAM4L->FTDI
    PA[13].configure(None); //... RED_LED
    PA[14].configure(None); //... BLUE_LED
    PA[15].configure(None); //... GREEN_LED
    PA[16].configure(None); //... BUTTON - User Button
    PA[17].configure(None); //... !NRF_RESET - Reset line for nRF51822
    PA[18].configure(None); //... ACC_INT2 - FXOS8700CQ Interrupt 2
    PA[19].configure(None); //... unused
    PA[20].configure(None); //... !LIGHT_INT - ISL29035 Light Sensor Interrupt
                            // SPI Mode
    PA[21].configure(Some(A)); // D3 - SPI MISO
    PA[22].configure(Some(A)); // D2 - SPI MOSI
    PA[23].configure(Some(A)); // D4 - SPI SCK
    PA[24].configure(Some(A)); // D5 - SPI CS0
                               // // I2C Mode
                               // PA[21].configure(None); // D3
                               // PA[22].configure(None); // D2
                               // PA[23].configure(Some(B)); // D4 - TWIMS0 SDA
                               // PA[24].configure(Some(B)); // D5 - TWIMS0 SCL
                               // UART Mode
    PA[25].configure(Some(B)); // RX - USART2 RXD
    PA[26].configure(Some(B)); // TX - USART2 TXD

    PB[00].configure(Some(A)); // SENSORS_SDA - TWIMS1 SDA
    PB[01].configure(Some(A)); // SENSORS_SCL - TWIMS1 SCL
                               // ADC Mode
    PB[02].configure(Some(A)); // A2 - ADC3
    PB[03].configure(Some(A)); // A3 - ADC4
                               // // Analog Comparator Mode
                               // PB[02].configure(Some(E)); // ACBN0 - ACIFC
                               // PB[03].configure(Some(E)); // ACBP0 - ACIFC
    PB[04].configure(Some(A)); // A4 - ADC5
    PB[05].configure(Some(A)); // A5 - ADC6
    PB[06].configure(Some(A)); // NRF_CTS - USART3 RTS
    PB[07].configure(Some(A)); // NRF_RTS - USART3 CTS
    PB[08].configure(None); //... NRF_INT - Interrupt line nRF->SAM4L
    PB[09].configure(Some(A)); // NRF_OUT - USART3 RXD
    PB[10].configure(Some(A)); // NRF_IN - USART3 TXD
    PB[11].configure(None); //... D6
    PB[12].configure(None); //... D7
    PB[13].configure(None); //... unused
    PB[14].configure(None); //... D0
    PB[15].configure(None); //... D1
}

/// Reset Handler.
///
/// This symbol is loaded into vector table by the SAM4L chip crate.
/// When the chip first powers on or later does a hard reset, after the core
/// initializes all the hardware, the address of this function is loaded and
/// execution begins here.
#[no_mangle]
pub unsafe fn reset_handler() {
    sam4l::init();

    sam4l::pm::PM.setup_system_clock(sam4l::pm::SystemClockSource::PllExternalOscillatorAt48MHz {
        frequency: sam4l::pm::OscillatorFrequency::Frequency16MHz,
        startup_mode: sam4l::pm::OscillatorStartup::SlowStart,
    });

    // Source 32Khz and 1Khz clocks from RC23K (SAM4L Datasheet 11.6.8)
    sam4l::bpm::set_ck32source(sam4l::bpm::CK32Source::RC32K);

    set_pin_primary_functions();

    let board_kernel = static_init!(kernel::Kernel, kernel::Kernel::new(&PROCESSES));

    // Create capabilities that the board needs to call certain protected kernel
    // functions.
    let process_management_capability =
        create_capability!(capabilities::ProcessManagementCapability);
    let main_loop_capability = create_capability!(capabilities::MainLoopCapability);
    let memory_allocation_capability = create_capability!(capabilities::MemoryAllocationCapability);

    // Configure kernel debug gpios as early as possible
    kernel::debug::assign_gpios(
        Some(&sam4l::gpio::PA[13]),
        Some(&sam4l::gpio::PA[15]),
        Some(&sam4l::gpio::PA[14]),
    );

<<<<<<< HEAD
    let chip = static_init!(sam4l::chip::Sam4l, sam4l::chip::Sam4l::new());
=======
    let chip = sam4l::chip::Sam4l::new();
>>>>>>> 78bc43a2

    // Initialize USART0 for Uart
    sam4l::usart::USART0.set_mode(sam4l::usart::UsartMode::Uart);

    // Create a shared UART channel for the console and for kernel debug.
    let uart_mux = static_init!(
        UartMux<'static>,
        UartMux::new(
            &sam4l::usart::USART0,
            &mut capsules::virtual_uart::RX_BUF,
            115200
        )
    );
    hil::uart::UART::set_client(&sam4l::usart::USART0, uart_mux);

    // Create a UartDevice for the console.
    let console_uart = static_init!(UartDevice, UartDevice::new(uart_mux, true));
    console_uart.setup();
    let console = static_init!(
        capsules::console::Console<UartDevice>,
        capsules::console::Console::new(
            console_uart,
            115200,
            &mut capsules::console::WRITE_BUF,
            &mut capsules::console::READ_BUF,
            board_kernel.create_grant(&memory_allocation_capability)
        )
    );
    hil::uart::UART::set_client(console_uart, console);

    // Initialize USART3 for Uart
    sam4l::usart::USART3.set_mode(sam4l::usart::UsartMode::Uart);
    // Create the Nrf51822Serialization driver for passing BLE commands
    // over UART to the nRF51822 radio.
    let nrf_serialization = static_init!(
        capsules::nrf51822_serialization::Nrf51822Serialization<sam4l::usart::USART>,
        capsules::nrf51822_serialization::Nrf51822Serialization::new(
            &sam4l::usart::USART3,
            &sam4l::gpio::PA[17],
            &mut capsules::nrf51822_serialization::WRITE_BUF,
            &mut capsules::nrf51822_serialization::READ_BUF
        )
    );
    hil::uart::UART::set_client(&sam4l::usart::USART3, nrf_serialization);

    let ast = &sam4l::ast::AST;

    let mux_alarm = static_init!(
        MuxAlarm<'static, sam4l::ast::Ast>,
        MuxAlarm::new(&sam4l::ast::AST)
    );
    ast.configure(mux_alarm);

    let sensors_i2c = static_init!(MuxI2C<'static>, MuxI2C::new(&sam4l::i2c::I2C1));
    sam4l::i2c::I2C1.set_master_client(sensors_i2c);

    // SI7021 Temperature / Humidity Sensor, address: 0x40
    let si7021_i2c = static_init!(
        capsules::virtual_i2c::I2CDevice,
        capsules::virtual_i2c::I2CDevice::new(sensors_i2c, 0x40)
    );
    let si7021_virtual_alarm = static_init!(
        VirtualMuxAlarm<'static, sam4l::ast::Ast>,
        VirtualMuxAlarm::new(mux_alarm)
    );
    let si7021 = static_init!(
        capsules::si7021::SI7021<'static, VirtualMuxAlarm<'static, sam4l::ast::Ast>>,
        capsules::si7021::SI7021::new(
            si7021_i2c,
            si7021_virtual_alarm,
            &mut capsules::si7021::BUFFER
        )
    );
    si7021_i2c.set_client(si7021);
    si7021_virtual_alarm.set_client(si7021);

    let temp = static_init!(
        capsules::temperature::TemperatureSensor<'static>,
        capsules::temperature::TemperatureSensor::new(
            si7021,
            board_kernel.create_grant(&memory_allocation_capability)
        )
    );
    kernel::hil::sensors::TemperatureDriver::set_client(si7021, temp);

    let humidity = static_init!(
        capsules::humidity::HumiditySensor<'static>,
        capsules::humidity::HumiditySensor::new(
            si7021,
            board_kernel.create_grant(&memory_allocation_capability)
        )
    );
    kernel::hil::sensors::HumidityDriver::set_client(si7021, humidity);

    // Configure the ISL29035, device address 0x44
    let isl29035_i2c = static_init!(I2CDevice, I2CDevice::new(sensors_i2c, 0x44));
    let isl29035_virtual_alarm = static_init!(
        VirtualMuxAlarm<'static, sam4l::ast::Ast>,
        VirtualMuxAlarm::new(mux_alarm)
    );
    let isl29035 = static_init!(
        capsules::isl29035::Isl29035<'static, VirtualMuxAlarm<'static, sam4l::ast::Ast>>,
        capsules::isl29035::Isl29035::new(
            isl29035_i2c,
            isl29035_virtual_alarm,
            &mut capsules::isl29035::BUF
        )
    );
    isl29035_i2c.set_client(isl29035);
    isl29035_virtual_alarm.set_client(isl29035);

    let ambient_light = static_init!(
        capsules::ambient_light::AmbientLight<'static>,
        capsules::ambient_light::AmbientLight::new(
            isl29035,
            board_kernel.create_grant(&memory_allocation_capability)
        )
    );
    hil::sensors::AmbientLight::set_client(isl29035, ambient_light);

    // Alarm
    let virtual_alarm1 = static_init!(
        VirtualMuxAlarm<'static, sam4l::ast::Ast>,
        VirtualMuxAlarm::new(mux_alarm)
    );
    let alarm = static_init!(
        capsules::alarm::AlarmDriver<'static, VirtualMuxAlarm<'static, sam4l::ast::Ast>>,
        capsules::alarm::AlarmDriver::new(
            virtual_alarm1,
            board_kernel.create_grant(&memory_allocation_capability)
        )
    );
    virtual_alarm1.set_client(alarm);

    // FXOS8700CQ accelerometer, device address 0x1e
    let fxos8700_i2c = static_init!(I2CDevice, I2CDevice::new(sensors_i2c, 0x1e));
    let fxos8700 = static_init!(
        capsules::fxos8700cq::Fxos8700cq<'static>,
        capsules::fxos8700cq::Fxos8700cq::new(
            fxos8700_i2c,
            &sam4l::gpio::PA[9],
            &mut capsules::fxos8700cq::BUF
        )
    );
    fxos8700_i2c.set_client(fxos8700);
    sam4l::gpio::PA[9].set_client(fxos8700);

    let ninedof = static_init!(
        capsules::ninedof::NineDof<'static>,
        capsules::ninedof::NineDof::new(
            fxos8700,
            board_kernel.create_grant(&memory_allocation_capability)
        )
    );
    hil::sensors::NineDof::set_client(fxos8700, ninedof);

    // Initialize and enable SPI HAL
    // Set up an SPI MUX, so there can be multiple clients
    let mux_spi = static_init!(
        MuxSpiMaster<'static, sam4l::spi::SpiHw>,
        MuxSpiMaster::new(&sam4l::spi::SPI)
    );

    sam4l::spi::SPI.set_client(mux_spi);
    sam4l::spi::SPI.init();

    // Create a virtualized client for SPI system call interface
    // CS line is CS0
    let syscall_spi_device = static_init!(
        VirtualSpiMasterDevice<'static, sam4l::spi::SpiHw>,
        VirtualSpiMasterDevice::new(mux_spi, 0)
    );

    // Create the SPI system call capsule, passing the client
    let spi_syscalls = static_init!(
        capsules::spi::Spi<'static, VirtualSpiMasterDevice<'static, sam4l::spi::SpiHw>>,
        capsules::spi::Spi::new(syscall_spi_device)
    );

    spi_syscalls.config_buffers(&mut SPI_READ_BUF, &mut SPI_WRITE_BUF);
    syscall_spi_device.set_client(spi_syscalls);

    // LEDs
    let led_pins = static_init!(
        [(&'static sam4l::gpio::GPIOPin, capsules::led::ActivationMode); 3],
        [
            (
                &sam4l::gpio::PA[13],
                capsules::led::ActivationMode::ActiveLow
            ), // Red
            (
                &sam4l::gpio::PA[15],
                capsules::led::ActivationMode::ActiveLow
            ), // Green
            (
                &sam4l::gpio::PA[14],
                capsules::led::ActivationMode::ActiveLow
            ),
        ]
    ); // Blue
    let led = static_init!(
        capsules::led::LED<'static, sam4l::gpio::GPIOPin>,
        capsules::led::LED::new(led_pins)
    );

    // BUTTONs
    let button_pins = static_init!(
        [(&'static sam4l::gpio::GPIOPin, capsules::button::GpioMode); 1],
        [(
            &sam4l::gpio::PA[16],
            capsules::button::GpioMode::LowWhenPressed
        )]
    );
    let button = static_init!(
        capsules::button::Button<'static, sam4l::gpio::GPIOPin>,
        capsules::button::Button::new(
            button_pins,
            board_kernel.create_grant(&memory_allocation_capability)
        )
    );
    for &(btn, _) in button_pins.iter() {
        btn.set_client(button);
    }

    // Setup ADC
    let adc_channels = static_init!(
        [&'static sam4l::adc::AdcChannel; 6],
        [
            &sam4l::adc::CHANNEL_AD0, // A0
            &sam4l::adc::CHANNEL_AD1, // A1
            &sam4l::adc::CHANNEL_AD3, // A2
            &sam4l::adc::CHANNEL_AD4, // A3
            &sam4l::adc::CHANNEL_AD5, // A4
            &sam4l::adc::CHANNEL_AD6, // A5
        ]
    );
    let adc = static_init!(
        capsules::adc::Adc<'static, sam4l::adc::Adc>,
        capsules::adc::Adc::new(
            &mut sam4l::adc::ADC0,
            adc_channels,
            &mut capsules::adc::ADC_BUFFER1,
            &mut capsules::adc::ADC_BUFFER2,
            &mut capsules::adc::ADC_BUFFER3
        )
    );
    sam4l::adc::ADC0.set_client(adc);

    // Setup RNG
    let entropy_to_random = static_init!(
        capsules::rng::Entropy32ToRandom<'static>,
        capsules::rng::Entropy32ToRandom::new(&sam4l::trng::TRNG)
    );
    let rng = static_init!(
        capsules::rng::RngDriver<'static>,
        capsules::rng::RngDriver::new(
            entropy_to_random,
            board_kernel.create_grant(&memory_allocation_capability)
        )
    );
    sam4l::trng::TRNG.set_client(entropy_to_random);
    entropy_to_random.set_client(rng);

    // set GPIO driver controlling remaining GPIO pins
    let gpio_pins = static_init!(
        [&'static sam4l::gpio::GPIOPin; 4],
        [
            &sam4l::gpio::PB[14], // D0
            &sam4l::gpio::PB[15], // D1
            &sam4l::gpio::PB[11], // D6
            &sam4l::gpio::PB[12],
        ]
    ); // D7
    let gpio = static_init!(
        capsules::gpio::GPIO<'static, sam4l::gpio::GPIOPin>,
        capsules::gpio::GPIO::new(gpio_pins)
    );
    for pin in gpio_pins.iter() {
        pin.set_client(gpio);
    }

    // CRC
    let crc = static_init!(
        capsules::crc::Crc<'static, sam4l::crccu::Crccu<'static>>,
        capsules::crc::Crc::new(
            &mut sam4l::crccu::CRCCU,
            board_kernel.create_grant(&memory_allocation_capability)
        )
    );
    sam4l::crccu::CRCCU.set_client(crc);

    // DAC
    let dac = static_init!(
        capsules::dac::Dac<'static>,
        capsules::dac::Dac::new(&mut sam4l::dac::DAC)
    );

    // // DEBUG Restart All Apps
    // //
    // // Uncomment to enable a button press to restart all apps.
    // //
    // // Create a dummy object that provides the `ProcessManagementCapability` to
    // // the `debug_process_restart` capsule.
    // struct ProcessMgmtCap;
    // unsafe impl capabilities::ProcessManagementCapability for ProcessMgmtCap {}
    // let debug_process_restart = static_init!(
    //     capsules::debug_process_restart::DebugProcessRestart<
    //         'static,
    //         sam4l::gpio::GPIOPin,
    //         ProcessMgmtCap,
    //     >,
    //     capsules::debug_process_restart::DebugProcessRestart::new(
    //         board_kernel,
    //         &sam4l::gpio::PA[16],
    //         ProcessMgmtCap
    //     )
    // );
    // sam4l::gpio::PA[16].set_client(debug_process_restart);

    let hail = Hail {
        console: console,
        gpio: gpio,
        alarm: alarm,
        ambient_light: ambient_light,
        temp: temp,
        humidity: humidity,
        ninedof: ninedof,
        spi: spi_syscalls,
        nrf51822: nrf_serialization,
        adc: adc,
        led: led,
        button: button,
        rng: rng,
        ipc: kernel::ipc::IPC::new(board_kernel, &memory_allocation_capability),
        crc: crc,
        dac: dac,
    };

    hail.console.initialize();

    // Create virtual device for kernel debug.
    let debugger_uart = static_init!(UartDevice, UartDevice::new(uart_mux, false));
    debugger_uart.setup();
    let debugger = static_init!(
        kernel::debug::DebugWriter,
        kernel::debug::DebugWriter::new(
            debugger_uart,
            &mut kernel::debug::OUTPUT_BUF,
            &mut kernel::debug::INTERNAL_BUF,
        )
    );
    hil::uart::UART::set_client(debugger_uart, debugger);

    let debug_wrapper = static_init!(
        kernel::debug::DebugWriterWrapper,
        kernel::debug::DebugWriterWrapper::new(debugger)
    );
    kernel::debug::set_debug_writer_wrapper(debug_wrapper);

    // Reset the nRF and setup the UART bus.
    hail.nrf51822.reset();
    hail.nrf51822.initialize();

    // Uncomment to measure overheads for TakeCell and MapCell:
    // test_take_map_cell::test_take_map_cell();

    debug!("Initialization complete. Entering main loop");

    extern "C" {
        /// Beginning of the ROM region containing app images.
        ///
        /// This symbol is defined in the linker script.
        static _sapps: u8;
    }

    kernel::procs::load_processes(
        board_kernel,
        &cortexm4::syscall::SysCall::new(),
        chip.mpu(),
        &_sapps as *const u8,
        &mut APP_MEMORY,
        &mut PROCESSES,
        FAULT_RESPONSE,
        &process_management_capability,
    );
<<<<<<< HEAD
    board_kernel.kernel_loop(&hail, chip, Some(&hail.ipc), &main_loop_capability);
=======
    board_kernel.kernel_loop(&hail, &chip, Some(&hail.ipc), &main_loop_capability);
>>>>>>> 78bc43a2
}<|MERGE_RESOLUTION|>--- conflicted
+++ resolved
@@ -220,11 +220,7 @@
         Some(&sam4l::gpio::PA[14]),
     );
 
-<<<<<<< HEAD
     let chip = static_init!(sam4l::chip::Sam4l, sam4l::chip::Sam4l::new());
-=======
-    let chip = sam4l::chip::Sam4l::new();
->>>>>>> 78bc43a2
 
     // Initialize USART0 for Uart
     sam4l::usart::USART0.set_mode(sam4l::usart::UsartMode::Uart);
@@ -610,9 +606,5 @@
         FAULT_RESPONSE,
         &process_management_capability,
     );
-<<<<<<< HEAD
     board_kernel.kernel_loop(&hail, chip, Some(&hail.ipc), &main_loop_capability);
-=======
-    board_kernel.kernel_loop(&hail, &chip, Some(&hail.ipc), &main_loop_capability);
->>>>>>> 78bc43a2
 }